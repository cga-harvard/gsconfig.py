--- conflicted
+++ resolved
@@ -3,11 +3,6 @@
 
 from setuptools import setup, find_packages
 
-<<<<<<< HEAD
-setup(name = "gsconfig.py",
-    version = "1.0wm",
-    description = "GeoServer REST Configuration Client",
-=======
 try:
     readme_text = file('README.rst', 'rb').read()
 except IOError,e:
@@ -17,7 +12,6 @@
     version = "0.6.3",
     description = "GeoServer REST Configuration",
     long_description = readme_text,
->>>>>>> 3e1ef870
     keywords = "GeoServer REST Configuration",
     license = "MIT",
     url = "http://github.com/opengeo/gsconfig.py",
