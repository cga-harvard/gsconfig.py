--- conflicted
+++ resolved
@@ -173,38 +173,6 @@
     these expectations, based on a basename, and a dict of extensions to paths or
     file-like objects. The client code is responsible for deleting the zip
     archive when it's done."""
-<<<<<<< HEAD
-    handle, f = mkstemp() # we don't use the file handle directly. should we?
-    if 'shp' in data:
-        zip = ZipFile(f, 'w')
-        for ext, stream in data.iteritems():
-            fname = "%s.%s" % (name, ext)
-            if (isinstance(stream, basestring)):
-                zip.write(stream, fname)
-            else:
-                zip.writestr(fname, stream.read())
-        zip.close()
-    elif 'zip' in data: #Assume it's a zipfile
-        """Create ZipFile object from uploaded data """
-        oldf = open(data['zip'], 'r')
-        oldzip = ZipFile(oldf)
-
-        """New zip file"""
-        noo = open(f, "wb")
-        newzip = ZipFile(f, "w")
-
-        """Get the necessary files from the uploaded zip, and add them to the new zip
-        with the desired layer name"""
-        zipFiles = oldzip.namelist()
-        files = ['.shp', '.prj', '.shx', '.dbf']
-        fname = "%s" % (name)
-        for file in zipFiles:
-            ext = file[-4:].lower()
-            if ext in files:
-                files.remove(ext) #OS X creates hidden subdirectory with garbage files having same extensions; ignore.
-                logger.debug("================Write [%s].[%s]", fname, ext)
-                newzip.writestr(name + ext, oldzip.read(file))
-=======
     # handle, f = mkstemp() # we don't use the file handle directly. should we?
     f = mkstemp()[1]
     zip_file = ZipFile(f, 'w')
@@ -215,7 +183,6 @@
         else:
             zip_file.writestr(fname, stream.read())
     zip_file.close()
->>>>>>> 3e1ef870
     return f
 
 def atom_link(node):
