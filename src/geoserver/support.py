--- conflicted
+++ resolved
@@ -185,7 +185,7 @@
     these expectations, based on a basename, and a dict of extensions to paths or
     file-like objects. The client code is responsible for deleting the zip
     archive when it's done."""
-<<<<<<< HEAD
+#<<<<<<< HEAD
     handle, f = mkstemp() # we don't use the file handle directly. should we?
     if 'shp' in data:
         zip = ZipFile(f, 'w')
@@ -217,19 +217,19 @@
                 logger.debug("================Write [%s].[%s]", fname, ext)
                 newzip.writestr(name + ext, oldzip.read(file))
     return f
-=======
-    fd, path = mkstemp()
-    zip_file = ZipFile(path, 'w')
-    for ext, stream in data.iteritems():
-        fname = "%s.%s" % (name, ext)
-        if (isinstance(stream, basestring)):
-            zip_file.write(stream, fname)
-        else:
-            zip_file.writestr(fname, stream.read())
-    zip_file.close()
-    os.close(fd)
-    return path
->>>>>>> 1b494013
+#=======
+#    fd, path = mkstemp()
+#    zip_file = ZipFile(path, 'w')
+#    for ext, stream in data.iteritems():
+#        fname = "%s.%s" % (name, ext)
+#        if (isinstance(stream, basestring)):
+#            zip_file.write(stream, fname)
+#        else:
+#            zip_file.writestr(fname, stream.read())
+#    zip_file.close()
+#    os.close(fd)
+#    return path
+#>>>>>>> gsboundless/master
 
 def atom_link(node):
     if 'href' in node.attrib:
