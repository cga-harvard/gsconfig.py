--- conflicted
+++ resolved
@@ -44,52 +44,6 @@
         raise ValueError("Can't interpret %s as a name or a configuration object" % named)
 
 class Catalog(object):
-<<<<<<< HEAD
-=======
-  """
-  The GeoServer catalog represents all of the information in the GeoServer
-  configuration.  This includes:
-  - Stores of geospatial data
-  - Resources, or individual coherent datasets within stores
-  - Styles for resources
-  - Layers, which combine styles with resources to create a visible map layer
-  - LayerGroups, which alias one or more layers for convenience
-  - Workspaces, which provide logical grouping of Stores
-  - Maps, which provide a set of OWS services with a subset of the server's
-    Layers
-  - Namespaces, which provide unique identifiers for resources
-  """
-
-  def __init__(self, url, username="admin", password="geoserver",ssl_certificate_validation=True):
-    self.service_url = url
-    self.ssl_certificate_validation = ssl_certificate_validation
-    if self.service_url.endswith("/"):
-        self.service_url = self.service_url.strip("/")
-    self.http = httplib2.Http(disable_ssl_certificate_validation=not ssl_certificate_validation)
-    self.username = username
-    self.password = password
-    self.http.add_credentials(self.username, self.password)
-    netloc = urlparse(url).netloc
-    self.http.authorizations.append(
-        httplib2.BasicAuthentication(
-            (username, password),
-            netloc,
-            url,
-            {},
-            None,
-            None,
-            self.http
-            ))
-    self._cache = dict()
-
-  def add(self, object):
-    raise NotImplementedError()
-
-  def remove(self, object):
-    raise NotImplementedError()
-
-  def delete(self, object, purge=False):
->>>>>>> 611f990a
     """
     The GeoServer catalog represents all of the information in the GeoServer
     configuration.    This includes:
@@ -104,11 +58,11 @@
     - Namespaces, which provide unique identifiers for resources
     """
 
-    def __init__(self, service_url, username="admin", password="geoserver"):
+    def __init__(self, service_url, username="admin", password="geoserver", ssl_certificate_validation=True):
         self.service_url = service_url
         if self.service_url.endswith("/"):
             self.service_url = self.service_url.strip("/")
-        self.http = httplib2.Http()
+        self.http = httplib2.Http(disable_ssl_certificate_validation=(not ssl_certificate_validation))
         self.username = username
         self.password = password
         self.http.add_credentials(self.username, self.password)
@@ -184,6 +138,12 @@
                 return parse_or_raise(content)
             else:
                 raise FailedRequestError("Tried to make a GET request to %s but got a %d status code: \n%s" % (url, response.status, content))
+
+    def reload(self):
+        reload_url = url(self.service_url, ['reload'])
+        response = self.http.request(reload_url, "POST")
+        self._cache.clear()
+        return response
 
     def save(self, obj):
         """
@@ -292,7 +252,6 @@
             workspace = store.workspace.name
         store = store.name
 
-<<<<<<< HEAD
         if isinstance(data, dict):
             bundle = prepare_upload_bundle(name, data)
         else:
@@ -308,16 +267,6 @@
         headers = { 'Content-Type': 'application/zip', 'Accept': 'application/xml' }
         upload_url = url(self.service_url, 
             ["workspaces", workspace, "datastores", store, "file.shp"], params) 
-=======
-  def reload(self):
-    url = self.service_url + '/reload'
-    response = self.http.request(url, "POST")
-    return response
-
-  def save(self, object):
-    """
-    saves an object to the REST service
->>>>>>> 611f990a
 
         try:
             headers, response = self.http.request(upload_url, "PUT", message, headers)
@@ -490,7 +439,6 @@
         else:
             return UnsavedLayerGroup(self, name, layers, styles, bounds)
 
-<<<<<<< HEAD
     def get_style(self, name):
         try:
             style_url = url(self.service_url, ["styles", name + ".xml"])
@@ -553,89 +501,4 @@
         return Workspace(self, "default")
 
     def set_default_workspace(self):
-        raise NotImplementedError()
-=======
-  def create_style(self, name, data, overwrite = False, reload = False):
-    if overwrite == False and self.get_style(name) is not None:
-      raise ConflictingDataError("There is already a style named %s" % name)
-
-    headers = {
-      'Content-type': 'application/vnd.ogc.sld+xml',
-      'Accept': 'application/xml'
-    }
-
-    if overwrite:
-      style_url = "%s/styles/%s.sld" % (self.service_url, name)
-      headers, response = self.http.request(style_url, "PUT", data, headers)
-      #TODO: If PUT fails, should we try POST?
-      if headers.status == 404:
-        print headers
-        headers = {
-            'Content-type': 'application/vnd.ogc.sld+xml',
-            'Accept': 'application/xml'
-        }
-        style_url = "%s/styles?name=%s" % (self.service_url, name)
-        headers, response = self.http.request(style_url, "POST", data, headers)
-    else:
-      style_url = "%s/styles?name=%s" % (self.service_url, name)
-      headers, response = self.http.request(style_url, "POST", data, headers)
-
-    if headers.status < 200 or headers.status > 299: raise UploadError(response)
-    if reload == True:
-      print self.reload()
-    self._cache.clear()
-
-  def get_namespace(self, id=None, prefix=None, uri=None):
-    raise NotImplementedError()
-
-  def get_default_namespace(self):
-    raise NotImplementedError()
-
-  def set_default_namespace(self):
-    raise NotImplementedError()
-
-  def create_workspace(self, name, uri):
-    xml = ("<namespace>"
-          "<prefix>{name}</prefix>"
-          "<uri>{uri}</uri>"
-          "</namespace>").format(name=name, uri=uri)
-    headers = { "Content-Type": "application/xml" }
-    workspace_url = self.service_url + "/namespaces/"
-
-    headers, response = self.http.request(workspace_url, "POST", xml, headers)
-    assert 200 <= headers.status < 300, "Tried to create workspace but got " + str(headers.status) + ": " + response
-    return self.get_workspace(name)
-
-  def get_workspaces(self):
-    description = self.get_xml("%s/workspaces.xml" % self.service_url)
-    return [Workspace(self, node) for node in description.findall("workspace")]
-
-  def get_workspace(self, name):
-    candidates = filter(lambda x: x.name == name, self.get_workspaces())
-    if len(candidates) == 0:
-      return None
-    elif len(candidates) > 1:
-      raise AmbiguousRequestError()
-    else:
-      return candidates[0]
-
-  def reassign_workspace(self, store, workspace):
-    def _create_forcing_workspace(self, store, workspace):
-      pass
-    def _dupe_resource(res, newstore): pass
-    newstore = _create_forcing_workspace(self, store, workspace)
-    for res in cat.get_resources(store):
-      dupe_resource(res, newstore)
-    self.delete(store, purge=True)
-
-  def get_default_workspace(self):
-      return Workspace(self, XML("""
-          <workspace>
-              <atom:link xmlns:atom="%s" href="%s/workspaces/default.xml"></atom:link>
-          </workspace>
-      """ % ("http://www.w3.org/2005/Atom", self.service_url)
-      ))
-
-  def set_default_workspace(self):
-    raise NotImplementedError()
->>>>>>> 611f990a
+        raise NotImplementedError()