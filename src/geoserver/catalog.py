from datetime import datetime, timedelta
import logging
from geoserver.layer import Layer
from geoserver.store import coveragestore_from_index, datastore_from_index, \
<<<<<<< HEAD
    DataStore, CoverageStore, UnsavedDataStore, UnsavedCoverageStore
from geoserver.resource import FeatureType
=======
    UnsavedDataStore, UnsavedCoverageStore
>>>>>>> 3e1ef870
from geoserver.style import Style
from geoserver.support import prepare_upload_bundle, url
from geoserver.layergroup import LayerGroup, UnsavedLayerGroup
from geoserver.workspace import workspace_from_index, Workspace
from os import unlink
import httplib2
from xml.etree.ElementTree import XML
from xml.parsers.expat import ExpatError

from urlparse import urlparse

logger = logging.getLogger("gsconfig.catalog")

class UploadError(Exception):
    pass

class ConflictingDataError(Exception):
    pass

class AmbiguousRequestError(Exception):
    pass

class FailedRequestError(Exception):
    pass

<<<<<<< HEAD
class InvalidAttributesError(Exception):
    pass
=======
def _name(named):
    """Get the name out of an object.  This varies based on the type of the input:
       * the "name" of a string is itself
       * the "name" of None is itself
       * the "name" of an object with a property named name is that property -
         as long as it's a string
       * otherwise, we raise a ValueError
    """
    if isinstance(named, basestring) or named is None:
        return named
    elif hasattr(named, 'name') and isinstance(named.name, basestring):
        return named.name
    else:
        raise ValueError("Can't interpret %s as a name or a configuration object" % named)
>>>>>>> 3e1ef870

class Catalog(object):
    """
    The GeoServer catalog represents all of the information in the GeoServer
    configuration.    This includes:
    - Stores of geospatial data
    - Resources, or individual coherent datasets within stores
    - Styles for resources
    - Layers, which combine styles with resources to create a visible map layer
    - LayerGroups, which alias one or more layers for convenience
    - Workspaces, which provide logical grouping of Stores
    - Maps, which provide a set of OWS services with a subset of the server's
        Layers
    - Namespaces, which provide unique identifiers for resources
    """

    def __init__(self, service_url, username="admin", password="geoserver", disable_ssl_certificate_validation=False):
        self.service_url = service_url
        if self.service_url.endswith("/"):
            self.service_url = self.service_url.strip("/")
        self.http = httplib2.Http(
            disable_ssl_certificate_validation=disable_ssl_certificate_validation)
        self.username = username
        self.password = password
        self.http.add_credentials(self.username, self.password)
        netloc = urlparse(service_url).netloc
        self.http.authorizations.append(
                httplib2.BasicAuthentication(
                        (username, password),
                        netloc,
                        service_url,
                        {},
                        None,
                        None,
                        self.http
                        ))
        self._cache = dict()

    def delete(self, config_object, purge=False, recurse=False):
        """
        send a delete request
        XXX [more here]
        """
        rest_url = config_object.href

        #params aren't supported fully in httplib2 yet, so:
        params = []

        # purge deletes the SLD from disk when a style is deleted
        if purge:
            params.append("purge=true")

        # recurse deletes the resource when a layer is deleted.
        if recurse:
            params.append("recurse=true")

        if params:
            rest_url = rest_url + "?" + "&".join(params)

        headers = {
            "Content-type": "application/xml",
            "Accept": "application/xml"
        }
        response, content = self.http.request(rest_url, "DELETE", headers=headers)
        self._cache.clear()

        if response.status == 200:
            return (response, content)
        else:
            raise FailedRequestError("Tried to make a DELETE request to %s but got a %d status code: \n%s" % (rest_url, response.status, content))

    def get_xml(self, rest_url):
        logger.debug("GET %s", rest_url)

        cached_response = self._cache.get(rest_url)

        def is_valid(cached_response):
            return cached_response is not None and datetime.now() - cached_response[0] < timedelta(seconds=5)

        def parse_or_raise(xml):
            try:
                return XML(xml)
            except (ExpatError, SyntaxError), e:
                msg = "GeoServer gave non-XML response for [GET %s]: %s"
                msg = msg % (rest_url, xml)
                raise Exception(msg, e)

        if is_valid(cached_response):
            raw_text = cached_response[1]
            return parse_or_raise(raw_text)
        else:
            response, content = self.http.request(rest_url)
            if response.status == 200:
                self._cache[rest_url] = (datetime.now(), content)
                return parse_or_raise(content)
            else:
                raise FailedRequestError("Tried to make a GET request to %s but got a %d status code: \n%s" % (url, response.status, content))

    def reload(self):
        reload_url = url(self.service_url, ['reload'])
        response = self.http.request(reload_url, "POST")
        self._cache.clear()
        return response

    def save(self, obj):
        """
        saves an object to the REST service

        gets the object's REST location and the XML from the object,
        then POSTS the request.
        """
        rest_url = obj.href
        message = obj.message()

        headers = {
            "Content-type": "application/xml",
            "Accept": "application/xml"
        }
        logger.debug("%s %s", obj.save_method, obj.href)
        response = self.http.request(rest_url, obj.save_method, message, headers)
        headers, body = response
        self._cache.clear()
        if 400 <= int(headers['status']) < 600:
            raise FailedRequestError("Error code (%s) from GeoServer: %s" %
                (headers['status'], body))
        return response

    def get_store(self, name, workspace=None):
        #stores = [s for s in self.get_stores(workspace) if s.name == name]
        if workspace is None:
            store = None
            for ws in self.get_workspaces():
                found = None
                try:
                    found = self.get_store(name, ws)
                except:
                    # don't expect every workspace to contain the named store
                    pass
                if found:
                    if store:
                        raise AmbiguousRequestError("Multiple stores found named: " + name)
                    else:
                        store = found
            if not store:
                raise FailedRequestError("No store found named: " + name)
            return store
        else: # workspace is not None
            if isinstance(workspace, basestring):
                workspace = self.get_workspace(workspace)
                if workspace is None:
                    return None
            logger.debug("datastore url is [%s]", workspace.datastore_url )
            ds_list = self.get_xml(workspace.datastore_url)
            cs_list = self.get_xml(workspace.coveragestore_url)
            datastores = [n for n in ds_list.findall("dataStore") if n.find("name").text == name]
            coveragestores = [n for n in cs_list.findall("coverageStore") if n.find("name").text == name]
            ds_len, cs_len = len(datastores), len(coveragestores)

            if ds_len == 1 and cs_len == 0:
                return datastore_from_index(self, workspace, datastores[0])
            elif ds_len == 0 and cs_len == 1:
                return coveragestore_from_index(self, workspace, coveragestores[0])
            elif ds_len == 0 and cs_len == 0:
                raise FailedRequestError("No store found in " + str(workspace) + " named: " + name)
            else:
                raise AmbiguousRequestError(str(workspace) + " and name: " + name + " do not uniquely identify a layer")

    def get_stores(self, workspace=None):
        if workspace is not None:
            if isinstance(workspace, basestring):
                workspace = self.get_workspace(workspace)
            ds_list = self.get_xml(workspace.datastore_url)
            cs_list = self.get_xml(workspace.coveragestore_url)
            datastores = [datastore_from_index(self, workspace, n) for n in ds_list.findall("dataStore")]
            coveragestores = [coveragestore_from_index(self, workspace, n) for n in cs_list.findall("coverageStore")]
            return datastores + coveragestores
        else:
            stores = []
            for ws in self.get_workspaces():
                a = self.get_stores(ws)
                stores.extend(a)
            return stores

    def create_datastore(self, name, workspace=None):
        if isinstance(workspace, basestring):
            workspace = self.get_workspace(workspace)
        elif workspace is None:
            workspace = self.get_default_workspace()
        return UnsavedDataStore(self, name, workspace)

    def create_coveragestore2(self, name, workspace = None):
        """
        Hm we already named the method that creates a coverage *resource*
        create_coveragestore... time for an API break?
        """
        if isinstance(workspace, basestring):
            workspace = self.get_workspace(workspace)
        elif workspace is None:
            workspace = self.get_default_workspace()
        return UnsavedCoverageStore(self, name, workspace)

    def add_data_to_store(self, store, name, data, workspace=None, overwrite = False, charset = None):
        if isinstance(store, basestring):
            store = self.get_store(store, workspace=workspace)
        if workspace is not None:
            workspace = _name(workspace)
            assert store.workspace.name == workspace, "Specified store (%s) is not in specified workspace (%s)!" % (store, workspace)
        else:
            workspace = store.workspace.name
        store = store.name

        if isinstance(data, dict):
            bundle = prepare_upload_bundle(name, data)
        else:
            bundle = data

        params = dict()
        if overwrite:
            params["update"] = "overwrite"
        if charset is not None:
            params["charset"] = charset

        message = open(bundle)
        headers = { 'Content-Type': 'application/zip', 'Accept': 'application/xml' }
        upload_url = url(self.service_url, 
            ["workspaces", workspace, "datastores", store, "file.shp"], params) 

<<<<<<< HEAD
    gets the object's REST location and the XML from the object,
    then POSTS the request.
    """
    url = obj.href
    message = obj.message()

    headers = {
      "Content-type": "application/xml",
      "Accept": "application/xml"
    }
    logger.debug("%s %s", obj.save_method, obj.href)
    headers, response = self.http.request(url, obj.save_method, message, headers)
    self._cache.clear()
    if headers.status < 200 or headers.status > 299: raise UploadError(response) 

  def get_store(self, name, workspace=None):
      #stores = [s for s in self.get_stores(workspace) if s.name == name]
      if workspace is None:
          store = None
          for ws in self.get_workspaces():
              found = None
              try:
                  found = self.get_store(name, ws)
              except:
                  # don't expect every workspace to contain the named store
                  pass
              if found:
                  if store:
                      raise AmbiguousRequestError("Multiple stores found named: " + name)
                  else:
                      store = found

          if not store:
              raise FailedRequestError("No store found named: " + name)
          return store
      else: # workspace is not None
          logger.debug("datastore url is [%s]", workspace.datastore_url )
          ds_list = self.get_xml(workspace.datastore_url)
          cs_list = self.get_xml(workspace.coveragestore_url)
          datastores = [n for n in ds_list.findall("dataStore") if n.find("name").text == name]
          coveragestores = [n for n in cs_list.findall("coverageStore") if n.find("name").text == name]
          ds_len, cs_len = len(datastores), len(coveragestores)

          if ds_len == 1 and cs_len == 0:
              return datastore_from_index(self, workspace, datastores[0])
          elif ds_len == 0 and cs_len == 1:
              return coveragestore_from_index(self, workspace, coveragestores[0])
          elif ds_len == 0 and cs_len == 0:
              raise FailedRequestError("No store found in " + str(workspace) + " named: " + name)
          else:
              raise AmbiguousRequestError(str(workspace) + " and name: " + name + " do not uniquely identify a layer")

  def get_stores(self, workspace=None):
      if workspace is not None:
          ds_list = self.get_xml(workspace.datastore_url)
          cs_list = self.get_xml(workspace.coveragestore_url)
          datastores = [datastore_from_index(self, workspace, n) for n in ds_list.findall("dataStore")]
          coveragestores = [coveragestore_from_index(self, workspace, n) for n in cs_list.findall("coverageStore")]
          return datastores + coveragestores
      else:
          stores = []
          for ws in self.get_workspaces():
              a = self.get_stores(ws)
              stores.extend(a)
          return stores

  def create_native_layer(self, workspace, store, name,
          native_name, title, srs, attributes):
    """
    Physically create a layer in one of GeoServer's datastores.
    For example, this will actually create a table in a Postgis store.

    Parameters include:
    workspace - the Workspace object or name of the workspace of the store to
       use
    store - the Datastore object or name of the store to use
    name - the published name of the store
    native_name - the name used in the native storage format (such as a
        filename or database table name)
    title - the title for the created featuretype configuration
    srs - the SRID for the SRS to use (like "EPSG:4326" for lon/lat)
    attributes - a dict specifying the names and types of the attributes for
       the new table.  Types should be specified using Java class names:

       * boolean = java.lang.Boolean
       * byte = java.lang.Byte
       * timestamp = java.util.Date
       * double = java.lang.Double
       * float = java.lang.Float
       * integer = java.lang.Integer
       * long = java.lang.Long
       * short = java.lang.Short
       * string = java.lang.String
    """
    if isinstance(workspace, basestring):
        ws = self.get_workspace(workspace)
    elif workspace is None:
        ws = self.get_default_workspace()
    ds = self.get_store(store, ws)
    existing_layer = self.get_resource(name, ds, ws) 
    if existing_layer is not None:
        msg = "There is already a layer named %s in %s" % (name, workspace)
        raise ConflictingDataError(msg)
    if len(attributes) < 1:
        msg = "The specified attributes are invalid"
        raise InvalidAttributesError(msg)

    has_geom = False
    attributes_block = "<attributes>"
    empty_opts = {}
    for spec in attributes:
        if len(spec) == 2:
            att_name, binding = spec
            opts = empty_opts
        elif len(spec) == 3:
            att_name, binding, opts = spec
        else:
            raise InvalidAttributesError("expected tuple of (name,binding,dict?)")

        nillable = opts.get("nillable",False)

        if binding.find("com.vividsolutions.jts.geom") >= 0:
            has_geom = True

        attributes_block += ("<attribute>"
            "<name>{name}</name>"
            "<binding>{binding}</binding>"
            "<nillable>{nillable}</nillable>"
            "</attribute>").format(name=att_name, binding=binding, nillable=nillable)
    attributes_block += "</attributes>"

    if has_geom == False:
        msg = "Geometryless layers are not currently supported"
        raise InvalidAttributesError(msg)

    xml = ("<featureType>"
            "<name>{name}</name>"
            "<nativeName>{native_name}</nativeName>"
            "<title>{title}</title>"
            "<srs>{srs}</srs>"
            "{attributes}"
            "</featureType>").format(name=name.encode('UTF-8','strict'), native_name=native_name.encode('UTF-8','strict'), 
                                        title=title.encode('UTF-8','strict'), srs=srs,
                                        attributes=attributes_block)
    headers = { "Content-Type": "application/xml" }
    url = '%s/workspaces/%s/datastores/%s/featuretypes?charset=UTF-8' % (self.service_url, ws.name, store)
    headers, response = self.http.request(url, "POST", xml, headers)
    assert 200 <= headers.status < 300, "Tried to create PostGIS Layer but got " + str(headers.status) + ": " + response
    self._cache.clear()
    return self.get_resource(name)


  def create_datastore(self, name, workspace = None):
      if isinstance(workspace, basestring):
          workspace = self.get_workspace(workspace)
      elif workspace is None:
          workspace = self.get_default_workspace()
      return UnsavedDataStore(self, name, workspace)

  def create_coveragestore2(self, name, workspace = None):
      """
      Hm we already named the method that creates a coverage *resource*
      create_coveragestore... time for an API break?
      """
      if workspace is None:
          workspace = self.get_default_workspace()
      return UnsavedCoverageStore(self, name, workspace)

  def add_data_to_store(self, store, name, data, overwrite = False, charset = None):
      if isinstance(data, dict):
          bundle = prepare_upload_bundle(name, data)
      else:
          bundle = data

      params = dict()
      if overwrite:
          params["update"] = "overwrite"
      if charset is not None:
          params["charset"] = charset

      if len(params):
          params = "?" + urlencode(params)
      else:
          params = ""

      logger.debug('PARAMS: %s', params)

      message = open(bundle)
      headers = { 'Content-Type': 'application/zip', 'Accept': 'application/xml' }
      url = "%s/workspaces/%s/datastores/%s/file.shp%s" % (
              self.service_url, store.workspace.name, store.name, params)


      try:
          headers, response = self.http.request(url, "PUT", message, headers)
          self._cache.clear()
          if headers.status != 201:
              raise UploadError(response)
      finally:
          unlink(bundle)

  def create_featurestore(self, name, data, workspace=None, overwrite=False, charset=None):
    if not overwrite:
        try:
            store = self.get_store(name, workspace)
            msg = "There is already a store named " + name
            if workspace:
                msg += " in " + str(workspace)
            raise ConflictingDataError(msg)
        except FailedRequestError, e:
            # we don't really expect that every layer name will be taken
            pass

    if workspace is None:
      workspace = self.get_default_workspace()

    params = dict()
    if overwrite:
          params["overwrite"] = True
    if charset is not None:
          params["charset"] = charset

    if len(params):
          params = "?" + urlencode(params)
    else:
          params = ""



    ds_url = "%s/workspaces/%s/datastores/%s/file.shp%s" % (self.service_url, workspace.name, name, params)

    # PUT /workspaces/<ws>/datastores/<ds>/file.shp
    headers = {
      "Content-type": "application/zip",
      "Accept": "application/xml"
    }
    if  isinstance(data,dict):
        logger.debug('Data is NOT a zipfile')
        archive = prepare_upload_bundle(name, data)
    else:
        logger.debug('Data is a zipfile')
        archive = data
    message = open(archive)
    try:
      headers, response = self.http.request(ds_url, "PUT", message, headers)
      self._cache.clear()
      if headers.status != 201:
          raise UploadError(response)
    finally:
      unlink(archive)

  def create_coveragestore(self, name, data, workspace=None, overwrite=False):
    if not overwrite:
        try:
            store = self.get_store(name, workspace)
            msg = "There is already a store named " + name
            if workspace:
                msg += " in " + str(workspace)
            raise ConflictingDataError(msg)
        except FailedRequestError, e:
            # we don't really expect that every layer name will be taken
            pass

    if workspace is None:
      workspace = self.get_default_workspace()
    headers = {
      "Content-type": "image/tiff",
      "Accept": "application/xml"
    }

    zip = None
    ext = "geotiff"

    if isinstance(data, dict):
      zip = prepare_upload_bundle(name, data)
      message = open(zip)
      if "tfw" in data:
        headers['Content-type'] = 'application/zip'
        ext = "worldimage"
    elif isinstance(data, basestring):
      message = open(data)
    else:
      message = data

    cs_url = "%s/workspaces/%s/coveragestores/%s/file.%s" % (self.service_url, workspace.name, name, ext)
    try:
      headers, response = self.http.request(cs_url, "PUT", message, headers)
      self._cache.clear()
      if headers.status != 201:
          raise UploadError(response)
    finally:
      if zip is not None:
        unlink(zip)

  def get_resource(self, name, store=None, workspace=None):
    if store is not None:
        if store.resource_type == "dataStore" and store.name != name:
            workspace = store.workspace
            try:
                candidate = FeatureType(self, workspace, store, name)
                candidate.title #throw FailedRequestError if not found
                return candidate
            except FailedRequestError:
                return None 
            except Exception, e:
                raise e
        else:
            candidates = filter(lambda x: x.name == name, self.get_resources(store))
=======
        try:
            headers, response = self.http.request(upload_url, "PUT", message, headers)
            self._cache.clear()
            if headers.status != 201:
                raise UploadError(response)
        finally:
            unlink(bundle)

    def create_featurestore(self, name, data, workspace=None, overwrite=False, charset=None):
        if not overwrite:
            try:
                store = self.get_store(name, workspace)
                msg = "There is already a store named " + name
                if workspace:
                    msg += " in " + str(workspace)
                raise ConflictingDataError(msg)
            except FailedRequestError:
                # we don't really expect that every layer name will be taken
                pass

        if workspace is None:
            workspace = self.get_default_workspace()
        workspace = _name(workspace)
        params = dict()
        if charset is not None:
            params['charset'] = charset
        ds_url = url(self.service_url,
            ["workspaces", workspace, "datastores", name, "file.shp"], params)

        # PUT /workspaces/<ws>/datastores/<ds>/file.shp
        headers = {
            "Content-type": "application/zip",
            "Accept": "application/xml"
        }
        if isinstance(data,dict):
            logger.debug('Data is NOT a zipfile')
            archive = prepare_upload_bundle(name, data)
        else:
            logger.debug('Data is a zipfile')
            archive = data
        message = open(archive)
        try:
            headers, response = self.http.request(ds_url, "PUT", message, headers)
            self._cache.clear()
            if headers.status != 201:
                raise UploadError(response)
        finally:
            unlink(archive)

    def create_coveragestore(self, name, data, workspace=None, overwrite=False):
        if not overwrite:
            try:
                store = self.get_store(name, workspace)
                msg = "There is already a store named " + name
                if workspace:
                    msg += " in " + str(workspace)
                raise ConflictingDataError(msg)
            except FailedRequestError:
                # we don't really expect that every layer name will be taken
                pass

        if workspace is None:
            workspace = self.get_default_workspace()
        headers = {
            "Content-type": "image/tiff",
            "Accept": "application/xml"
        }

        archive = None
        ext = "geotiff"

        if isinstance(data, dict):
            archive = prepare_upload_bundle(name, data)
            message = open(archive)
            if "tfw" in data:
                headers['Content-type'] = 'application/archive'
                ext = "worldimage"
        elif isinstance(data, basestring):
            message = open(data)
        else:
            message = data

        cs_url = url(self.service_url,
            ["workspaces", workspace.name, "coveragestores", name, "file." + ext])

        try:
            headers, response = self.http.request(cs_url, "PUT", message, headers)
            self._cache.clear()
            if headers.status != 201:
                raise UploadError(response)
        finally:
            if archive is not None:
                unlink(archive)

    def get_resource(self, name, store=None, workspace=None):
        if store is not None:
            candidates = [s for s in self.get_resources(store) if s.name == name]
>>>>>>> 3e1ef870
            if len(candidates) == 0:
                return None
            elif len(candidates) > 1:
                raise AmbiguousRequestError
            else:
                return candidates[0]

<<<<<<< HEAD
    if workspace is not None:
      for store in self.get_stores(workspace):
        resource = self.get_resource(name, store)
=======
        if workspace is not None:
            for store in self.get_stores(workspace):
                resource = self.get_resource(name, store)
                if resource is not None:
                    return resource
            return None

        for ws in self.get_workspaces():
            resource = self.get_resource(name, workspace=ws)
            if resource is not None:
                return resource
        return None

    def get_resources(self, store=None, workspace=None):
        if isinstance(workspace, basestring):
            workspace = self.get_workspace(workspace)
        if isinstance(store, basestring):
            store = self.get_store(store, workspace)
        if store is not None:
            return store.get_resources()
        if workspace is not None:
            resources = []
            for store in self.get_stores(workspace):
                resources.extend(self.get_resources(store))
            return resources
        resources = []
        for ws in self.get_workspaces():
            resources.extend(self.get_resources(workspace=ws))
        return resources

    def get_layer(self, name):
        try:
            lyr = Layer(self, name)
            lyr.fetch()
            return lyr
        except FailedRequestError:
            return None

    def get_layers(self, resource=None):
        if isinstance(resource, basestring):
            resource = self.get_resource(resource)
        layers_url = url(self.service_url, ["layers.xml"])
        description = self.get_xml(layers_url)
        lyrs = [Layer(self, l.find("name").text) for l in description.findall("layer")]
>>>>>>> 3e1ef870
        if resource is not None:
            lyrs = [l for l in lyrs if l.resource.href == resource.href]
        # TODO: Filter by style
        return lyrs

    def get_layergroup(self, name=None):
        try: 
            group_url = url(self.service_url, ["layergroups", name + ".xml"])
            group = self.get_xml(group_url)
            return LayerGroup(self, group.find("name").text)
        except FailedRequestError:
            return None

    def get_layergroups(self):
        groups = self.get_xml("%s/layergroups.xml" % self.service_url)
        return [LayerGroup(self, g.find("name").text) for g in groups.findall("layerGroup")]

    def create_layergroup(self, name, layers = (), styles = (), bounds = None):
        if any(g.name == name for g in self.get_layergroups()):
            raise ConflictingDataError("LayerGroup named %s already exists!" % name)
        else:
            return UnsavedLayerGroup(self, name, layers, styles, bounds)

    def get_style(self, name):
        try:
            style_url = url(self.service_url, ["styles", name + ".xml"])
            dom = self.get_xml(style_url)
            return Style(self, dom.find("name").text)
        except FailedRequestError:
            return None

    def get_styles(self):
        styles_url = url(self.service_url, ["styles.xml"])
        description = self.get_xml(styles_url)
        return [Style(self, s.find('name').text) for s in description.findall("style")]

    def create_style(self, name, data, overwrite = False):
        if overwrite == False and self.get_style(name) is not None:
            raise ConflictingDataError("There is already a style named %s" % name)

        headers = {
            "Content-type": "application/vnd.ogc.sld+xml",
            "Accept": "application/xml"
        }

        if overwrite:
            style_url = url(self.service_url, ["styles", name + ".sld"])
            headers, response = self.http.request(style_url, "PUT", data, headers)
        else:
            style_url = url(self.service_url, ["styles"], dict(name=name))
            headers, response = self.http.request(style_url, "POST", data, headers)

        self._cache.clear()
        if headers.status < 200 or headers.status > 299: raise UploadError(response)

    def create_workspace(self, name, uri):
        xml = ("<namespace>"
            "<prefix>{name}</prefix>"
            "<uri>{uri}</uri>"
            "</namespace>").format(name=name, uri=uri)
        headers = { "Content-Type": "application/xml" }
        workspace_url = self.service_url + "/namespaces/"

        headers, response = self.http.request(workspace_url, "POST", xml, headers)
        assert 200 <= headers.status < 300, "Tried to create workspace but got " + str(headers.status) + ": " + response
        self._cache.clear()
        return self.get_workspace(name)

    def get_workspaces(self):
        description = self.get_xml("%s/workspaces.xml" % self.service_url)
        return [workspace_from_index(self, node) for node in description.findall("workspace")]

    def get_workspace(self, name):
        candidates = [w for w in self.get_workspaces() if w.name == name]
        if len(candidates) == 0:
            return None
        elif len(candidates) > 1:
            raise AmbiguousRequestError()
        else:
            return candidates[0]

    def get_default_workspace(self):
        return Workspace(self, "default")

    def set_default_workspace(self):
        raise NotImplementedError()<|MERGE_RESOLUTION|>--- conflicted
+++ resolved
@@ -2,12 +2,7 @@
 import logging
 from geoserver.layer import Layer
 from geoserver.store import coveragestore_from_index, datastore_from_index, \
-<<<<<<< HEAD
-    DataStore, CoverageStore, UnsavedDataStore, UnsavedCoverageStore
-from geoserver.resource import FeatureType
-=======
     UnsavedDataStore, UnsavedCoverageStore
->>>>>>> 3e1ef870
 from geoserver.style import Style
 from geoserver.support import prepare_upload_bundle, url
 from geoserver.layergroup import LayerGroup, UnsavedLayerGroup
@@ -33,10 +28,9 @@
 class FailedRequestError(Exception):
     pass
 
-<<<<<<< HEAD
 class InvalidAttributesError(Exception):
     pass
-=======
+
 def _name(named):
     """Get the name out of an object.  This varies based on the type of the input:
        * the "name" of a string is itself
@@ -51,7 +45,6 @@
         return named.name
     else:
         raise ValueError("Can't interpret %s as a name or a configuration object" % named)
->>>>>>> 3e1ef870
 
 class Catalog(object):
     """
@@ -178,6 +171,92 @@
             raise FailedRequestError("Error code (%s) from GeoServer: %s" %
                 (headers['status'], body))
         return response
+
+    def create_native_layer(self, workspace, store, name,
+          native_name, title, srs, attributes):
+        """
+        Physically create a layer in one of GeoServer's datastores.
+        For example, this will actually create a table in a Postgis store.
+
+        Parameters include:
+        workspace - the Workspace object or name of the workspace of the store to
+           use
+        store - the Datastore object or name of the store to use
+        name - the published name of the store
+        native_name - the name used in the native storage format (such as a
+                filename or database table name)
+        title - the title for the created featuretype configuration
+        srs - the SRID for the SRS to use (like "EPSG:4326" for lon/lat)
+        attributes - a dict specifying the names and types of the attributes for
+           the new table.  Types should be specified using Java class names:
+
+           * boolean = java.lang.Boolean
+           * byte = java.lang.Byte
+           * timestamp = java.util.Date
+           * double = java.lang.Double
+           * float = java.lang.Float
+           * integer = java.lang.Integer
+           * long = java.lang.Long
+           * short = java.lang.Short
+           * string = java.lang.String
+        """
+        if isinstance(workspace, basestring):
+                ws = self.get_workspace(workspace)
+        elif workspace is None:
+                ws = self.get_default_workspace()
+        ds = self.get_store(store, ws)
+        existing_layer = self.get_resource(name, ds, ws) 
+        if existing_layer is not None:
+                msg = "There is already a layer named %s in %s" % (name, workspace)
+                raise ConflictingDataError(msg)
+        if len(attributes) < 1:
+                msg = "The specified attributes are invalid"
+                raise InvalidAttributesError(msg)
+
+        has_geom = False
+        attributes_block = "<attributes>"
+        empty_opts = {}
+        for spec in attributes:
+                if len(spec) == 2:
+                        att_name, binding = spec
+                        opts = empty_opts
+                elif len(spec) == 3:
+                        att_name, binding, opts = spec
+                else:
+                        raise InvalidAttributesError("expected tuple of (name,binding,dict?)")
+
+                nillable = opts.get("nillable",False)
+
+                if binding.find("com.vividsolutions.jts.geom") >= 0:
+                        has_geom = True
+
+                attributes_block += ("<attribute>"
+                        "<name>{name}</name>"
+                        "<binding>{binding}</binding>"
+                        "<nillable>{nillable}</nillable>"
+                        "</attribute>").format(name=att_name, binding=binding, nillable=nillable)
+        attributes_block += "</attributes>"
+
+        if has_geom == False:
+                msg = "Geometryless layers are not currently supported"
+                raise InvalidAttributesError(msg)
+
+        xml = ("<featureType>"
+                        "<name>{name}</name>"
+                        "<nativeName>{native_name}</nativeName>"
+                        "<title>{title}</title>"
+                        "<srs>{srs}</srs>"
+                        "{attributes}"
+                        "</featureType>").format(name=name.encode('UTF-8','strict'), native_name=native_name.encode('UTF-8','strict'), 
+                                                                                title=title.encode('UTF-8','strict'), srs=srs,
+                                                                                attributes=attributes_block)
+        headers = { "Content-Type": "application/xml" }
+        url = '%s/workspaces/%s/datastores/%s/featuretypes?charset=UTF-8' % (self.service_url, ws.name, store)
+        headers, response = self.http.request(url, "POST", xml, headers)
+        assert 200 <= headers.status < 300, "Tried to create PostGIS Layer but got " + str(headers.status) + ": " + response
+        self._cache.clear()
+        return self.get_resource(name)
+
 
     def get_store(self, name, workspace=None):
         #stores = [s for s in self.get_stores(workspace) if s.name == name]
@@ -279,316 +358,6 @@
         upload_url = url(self.service_url, 
             ["workspaces", workspace, "datastores", store, "file.shp"], params) 
 
-<<<<<<< HEAD
-    gets the object's REST location and the XML from the object,
-    then POSTS the request.
-    """
-    url = obj.href
-    message = obj.message()
-
-    headers = {
-      "Content-type": "application/xml",
-      "Accept": "application/xml"
-    }
-    logger.debug("%s %s", obj.save_method, obj.href)
-    headers, response = self.http.request(url, obj.save_method, message, headers)
-    self._cache.clear()
-    if headers.status < 200 or headers.status > 299: raise UploadError(response) 
-
-  def get_store(self, name, workspace=None):
-      #stores = [s for s in self.get_stores(workspace) if s.name == name]
-      if workspace is None:
-          store = None
-          for ws in self.get_workspaces():
-              found = None
-              try:
-                  found = self.get_store(name, ws)
-              except:
-                  # don't expect every workspace to contain the named store
-                  pass
-              if found:
-                  if store:
-                      raise AmbiguousRequestError("Multiple stores found named: " + name)
-                  else:
-                      store = found
-
-          if not store:
-              raise FailedRequestError("No store found named: " + name)
-          return store
-      else: # workspace is not None
-          logger.debug("datastore url is [%s]", workspace.datastore_url )
-          ds_list = self.get_xml(workspace.datastore_url)
-          cs_list = self.get_xml(workspace.coveragestore_url)
-          datastores = [n for n in ds_list.findall("dataStore") if n.find("name").text == name]
-          coveragestores = [n for n in cs_list.findall("coverageStore") if n.find("name").text == name]
-          ds_len, cs_len = len(datastores), len(coveragestores)
-
-          if ds_len == 1 and cs_len == 0:
-              return datastore_from_index(self, workspace, datastores[0])
-          elif ds_len == 0 and cs_len == 1:
-              return coveragestore_from_index(self, workspace, coveragestores[0])
-          elif ds_len == 0 and cs_len == 0:
-              raise FailedRequestError("No store found in " + str(workspace) + " named: " + name)
-          else:
-              raise AmbiguousRequestError(str(workspace) + " and name: " + name + " do not uniquely identify a layer")
-
-  def get_stores(self, workspace=None):
-      if workspace is not None:
-          ds_list = self.get_xml(workspace.datastore_url)
-          cs_list = self.get_xml(workspace.coveragestore_url)
-          datastores = [datastore_from_index(self, workspace, n) for n in ds_list.findall("dataStore")]
-          coveragestores = [coveragestore_from_index(self, workspace, n) for n in cs_list.findall("coverageStore")]
-          return datastores + coveragestores
-      else:
-          stores = []
-          for ws in self.get_workspaces():
-              a = self.get_stores(ws)
-              stores.extend(a)
-          return stores
-
-  def create_native_layer(self, workspace, store, name,
-          native_name, title, srs, attributes):
-    """
-    Physically create a layer in one of GeoServer's datastores.
-    For example, this will actually create a table in a Postgis store.
-
-    Parameters include:
-    workspace - the Workspace object or name of the workspace of the store to
-       use
-    store - the Datastore object or name of the store to use
-    name - the published name of the store
-    native_name - the name used in the native storage format (such as a
-        filename or database table name)
-    title - the title for the created featuretype configuration
-    srs - the SRID for the SRS to use (like "EPSG:4326" for lon/lat)
-    attributes - a dict specifying the names and types of the attributes for
-       the new table.  Types should be specified using Java class names:
-
-       * boolean = java.lang.Boolean
-       * byte = java.lang.Byte
-       * timestamp = java.util.Date
-       * double = java.lang.Double
-       * float = java.lang.Float
-       * integer = java.lang.Integer
-       * long = java.lang.Long
-       * short = java.lang.Short
-       * string = java.lang.String
-    """
-    if isinstance(workspace, basestring):
-        ws = self.get_workspace(workspace)
-    elif workspace is None:
-        ws = self.get_default_workspace()
-    ds = self.get_store(store, ws)
-    existing_layer = self.get_resource(name, ds, ws) 
-    if existing_layer is not None:
-        msg = "There is already a layer named %s in %s" % (name, workspace)
-        raise ConflictingDataError(msg)
-    if len(attributes) < 1:
-        msg = "The specified attributes are invalid"
-        raise InvalidAttributesError(msg)
-
-    has_geom = False
-    attributes_block = "<attributes>"
-    empty_opts = {}
-    for spec in attributes:
-        if len(spec) == 2:
-            att_name, binding = spec
-            opts = empty_opts
-        elif len(spec) == 3:
-            att_name, binding, opts = spec
-        else:
-            raise InvalidAttributesError("expected tuple of (name,binding,dict?)")
-
-        nillable = opts.get("nillable",False)
-
-        if binding.find("com.vividsolutions.jts.geom") >= 0:
-            has_geom = True
-
-        attributes_block += ("<attribute>"
-            "<name>{name}</name>"
-            "<binding>{binding}</binding>"
-            "<nillable>{nillable}</nillable>"
-            "</attribute>").format(name=att_name, binding=binding, nillable=nillable)
-    attributes_block += "</attributes>"
-
-    if has_geom == False:
-        msg = "Geometryless layers are not currently supported"
-        raise InvalidAttributesError(msg)
-
-    xml = ("<featureType>"
-            "<name>{name}</name>"
-            "<nativeName>{native_name}</nativeName>"
-            "<title>{title}</title>"
-            "<srs>{srs}</srs>"
-            "{attributes}"
-            "</featureType>").format(name=name.encode('UTF-8','strict'), native_name=native_name.encode('UTF-8','strict'), 
-                                        title=title.encode('UTF-8','strict'), srs=srs,
-                                        attributes=attributes_block)
-    headers = { "Content-Type": "application/xml" }
-    url = '%s/workspaces/%s/datastores/%s/featuretypes?charset=UTF-8' % (self.service_url, ws.name, store)
-    headers, response = self.http.request(url, "POST", xml, headers)
-    assert 200 <= headers.status < 300, "Tried to create PostGIS Layer but got " + str(headers.status) + ": " + response
-    self._cache.clear()
-    return self.get_resource(name)
-
-
-  def create_datastore(self, name, workspace = None):
-      if isinstance(workspace, basestring):
-          workspace = self.get_workspace(workspace)
-      elif workspace is None:
-          workspace = self.get_default_workspace()
-      return UnsavedDataStore(self, name, workspace)
-
-  def create_coveragestore2(self, name, workspace = None):
-      """
-      Hm we already named the method that creates a coverage *resource*
-      create_coveragestore... time for an API break?
-      """
-      if workspace is None:
-          workspace = self.get_default_workspace()
-      return UnsavedCoverageStore(self, name, workspace)
-
-  def add_data_to_store(self, store, name, data, overwrite = False, charset = None):
-      if isinstance(data, dict):
-          bundle = prepare_upload_bundle(name, data)
-      else:
-          bundle = data
-
-      params = dict()
-      if overwrite:
-          params["update"] = "overwrite"
-      if charset is not None:
-          params["charset"] = charset
-
-      if len(params):
-          params = "?" + urlencode(params)
-      else:
-          params = ""
-
-      logger.debug('PARAMS: %s', params)
-
-      message = open(bundle)
-      headers = { 'Content-Type': 'application/zip', 'Accept': 'application/xml' }
-      url = "%s/workspaces/%s/datastores/%s/file.shp%s" % (
-              self.service_url, store.workspace.name, store.name, params)
-
-
-      try:
-          headers, response = self.http.request(url, "PUT", message, headers)
-          self._cache.clear()
-          if headers.status != 201:
-              raise UploadError(response)
-      finally:
-          unlink(bundle)
-
-  def create_featurestore(self, name, data, workspace=None, overwrite=False, charset=None):
-    if not overwrite:
-        try:
-            store = self.get_store(name, workspace)
-            msg = "There is already a store named " + name
-            if workspace:
-                msg += " in " + str(workspace)
-            raise ConflictingDataError(msg)
-        except FailedRequestError, e:
-            # we don't really expect that every layer name will be taken
-            pass
-
-    if workspace is None:
-      workspace = self.get_default_workspace()
-
-    params = dict()
-    if overwrite:
-          params["overwrite"] = True
-    if charset is not None:
-          params["charset"] = charset
-
-    if len(params):
-          params = "?" + urlencode(params)
-    else:
-          params = ""
-
-
-
-    ds_url = "%s/workspaces/%s/datastores/%s/file.shp%s" % (self.service_url, workspace.name, name, params)
-
-    # PUT /workspaces/<ws>/datastores/<ds>/file.shp
-    headers = {
-      "Content-type": "application/zip",
-      "Accept": "application/xml"
-    }
-    if  isinstance(data,dict):
-        logger.debug('Data is NOT a zipfile')
-        archive = prepare_upload_bundle(name, data)
-    else:
-        logger.debug('Data is a zipfile')
-        archive = data
-    message = open(archive)
-    try:
-      headers, response = self.http.request(ds_url, "PUT", message, headers)
-      self._cache.clear()
-      if headers.status != 201:
-          raise UploadError(response)
-    finally:
-      unlink(archive)
-
-  def create_coveragestore(self, name, data, workspace=None, overwrite=False):
-    if not overwrite:
-        try:
-            store = self.get_store(name, workspace)
-            msg = "There is already a store named " + name
-            if workspace:
-                msg += " in " + str(workspace)
-            raise ConflictingDataError(msg)
-        except FailedRequestError, e:
-            # we don't really expect that every layer name will be taken
-            pass
-
-    if workspace is None:
-      workspace = self.get_default_workspace()
-    headers = {
-      "Content-type": "image/tiff",
-      "Accept": "application/xml"
-    }
-
-    zip = None
-    ext = "geotiff"
-
-    if isinstance(data, dict):
-      zip = prepare_upload_bundle(name, data)
-      message = open(zip)
-      if "tfw" in data:
-        headers['Content-type'] = 'application/zip'
-        ext = "worldimage"
-    elif isinstance(data, basestring):
-      message = open(data)
-    else:
-      message = data
-
-    cs_url = "%s/workspaces/%s/coveragestores/%s/file.%s" % (self.service_url, workspace.name, name, ext)
-    try:
-      headers, response = self.http.request(cs_url, "PUT", message, headers)
-      self._cache.clear()
-      if headers.status != 201:
-          raise UploadError(response)
-    finally:
-      if zip is not None:
-        unlink(zip)
-
-  def get_resource(self, name, store=None, workspace=None):
-    if store is not None:
-        if store.resource_type == "dataStore" and store.name != name:
-            workspace = store.workspace
-            try:
-                candidate = FeatureType(self, workspace, store, name)
-                candidate.title #throw FailedRequestError if not found
-                return candidate
-            except FailedRequestError:
-                return None 
-            except Exception, e:
-                raise e
-        else:
-            candidates = filter(lambda x: x.name == name, self.get_resources(store))
-=======
         try:
             headers, response = self.http.request(upload_url, "PUT", message, headers)
             self._cache.clear()
@@ -686,7 +455,6 @@
     def get_resource(self, name, store=None, workspace=None):
         if store is not None:
             candidates = [s for s in self.get_resources(store) if s.name == name]
->>>>>>> 3e1ef870
             if len(candidates) == 0:
                 return None
             elif len(candidates) > 1:
@@ -694,11 +462,6 @@
             else:
                 return candidates[0]
 
-<<<<<<< HEAD
-    if workspace is not None:
-      for store in self.get_stores(workspace):
-        resource = self.get_resource(name, store)
-=======
         if workspace is not None:
             for store in self.get_stores(workspace):
                 resource = self.get_resource(name, store)
@@ -743,7 +506,6 @@
         layers_url = url(self.service_url, ["layers.xml"])
         description = self.get_xml(layers_url)
         lyrs = [Layer(self, l.find("name").text) for l in description.findall("layer")]
->>>>>>> 3e1ef870
         if resource is not None:
             lyrs = [l for l in lyrs if l.resource.href == resource.href]
         # TODO: Filter by style
