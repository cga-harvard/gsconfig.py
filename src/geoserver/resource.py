<<<<<<< HEAD
from geoserver.support import ResourceInfo, xml_property, write_string, \
        atom_link, atom_link_xml, bbox, bbox_xml, write_bbox, \
        string_list, write_string_list, attribute_list, write_bool, \
        key_value_pairs, key_value_pair_test, FORCE_NATIVE, FORCE_DECLARED, REPROJECT
from xml.etree.ElementTree import tostring
=======
from geoserver.support import ResourceInfo, xml_property, write_string, bbox, \
    write_bbox, string_list, write_string_list, attribute_list, write_bool, url
>>>>>>> 3e1ef870

def md_link(node):
    """Extract a metadata link tuple from an xml node"""
    mimetype = node.find("type")
    mdtype = node.find("metadataType")
    content = node.find("content")
    if None in [mimetype, mdtype, content]:
        return None
    else:
        return (mimetype.text, mdtype.text, content.text)

def metadata_link_list(node):
    if node is not None:
        return [md_link(n) for n in node.findall("metadataLink")]

def write_metadata_link_list(name):
    def write(builder, md_links):
        builder.start(name, dict())
        for (mime, md_type, content_url) in md_links:
            # geoserver supports only three mime
            if mime not in ['ISO19115:2003', 'FGDC', 'TC211']:
                mime = 'other'
            builder.start("metadataLink", dict())
            builder.start("type", dict())
            builder.data(md_type)
            builder.end("type")
            builder.start("metadataType", dict())
            builder.data(mime)
            builder.end("metadataType")
            builder.start("content", dict())
            builder.data(content_url)
            builder.end("content")
            builder.end("metadataLink")
        builder.end("metadataLinks")
    return write

def featuretype_from_index(catalog, workspace, store, node):
    name = node.find("name")
    return FeatureType(catalog, workspace, store, name.text)

def coverage_from_index(catalog, workspace, store, node):
    name = node.find("name")
    return Coverage(catalog, workspace, store, name.text)

class FeatureType(ResourceInfo):
    resource_type = "featureType"
    save_method = "PUT"

    def __init__(self, catalog, workspace, store, name):
        super(FeatureType, self).__init__()

        assert isinstance(store, ResourceInfo)
        assert isinstance(name, basestring)

        self.catalog = catalog
        self.workspace = workspace
        self.store = store
        self.name = name

    @property
    def href(self):
        return url(self.catalog.service_url,
            ["workspaces", self.workspace.name,
             "datastores", self.store.name,
             "featuretypes", self.name + ".xml"])

    title = xml_property("title")
    abstract = xml_property("abstract")
    enabled = xml_property("enabled")
    native_bbox = xml_property("nativeBoundingBox", bbox)
    latlon_bbox = xml_property("latLonBoundingBox", bbox)
    projection = xml_property("srs")
    projection_policy = xml_property("projectionPolicy")
    keywords = xml_property("keywords", string_list)
    attributes = xml_property("attributes", attribute_list)
    metadata = xml_property("metadata", key_value_pair_test)
    metadata_links = xml_property("metadataLinks", metadata_link_list)

    writers = dict(
                title = write_string("title"),
                abstract = write_string("abstract"),
                enabled = write_bool("enabled"),
                nativeBoundingBox = write_bbox("nativeBoundingBox"),
                latLonBoundingBox = write_bbox("latLonBoundingBox"),
                srs = write_string("srs"),
                projectionPolicy = write_string("projectionPolicy"),
                keywords = write_string_list("keywords"),
                metadataLinks = write_metadata_link_list("metadataLinks")
            )

class CoverageDimension(object):
    def __init__(self, name, description, dimension_range):
        self.name = name
        self.description = description
        self.dimension_range = dimension_range

def coverage_dimension(node):
    name = node.find("name")
    name = name.text if name is not None else None
    description = node.find("description")
    description = description.text if description is not None else None
    range_min = node.find("range/min")
    range_max = node.find("range/max")
    dimension_range = None
    if None not in [min, max]:
        dimension_range = float(range_min.text), float(range_max.text)
    if None not in [name, description]:
        return CoverageDimension(name, description, dimension_range)
    else:
        return None # should we bomb out more spectacularly here?

def coverage_dimension_xml(builder, dimension):
    builder.start("coverageDimension", dict())
    builder.start("name", dict())
    builder.data(dimension.name)
    builder.end("name")

    builder.start("description", dict())
    builder.data(dimension.description)
    builder.end("description")

    if dimension.range is not None:
        builder.start("range", dict())
        builder.start("min", dict())
        builder.data(str(dimension.range[0]))
        builder.end("min")
        builder.start("max", dict())
        builder.data(str(dimension.range[1]))
        builder.end("max")
        builder.end("range")

    builder.end("coverageDimension")

class Coverage(ResourceInfo):
    def __init__(self, catalog, workspace, store, name):
        super(Coverage, self).__init__()
        self.catalog = catalog
        self.workspace = workspace
        self.store = store
        self.name = name

    @property
    def href(self):
        return url(self.catalog.service_url,
            ["workspaces", self.workspace.name,
             "coveragestores", self.store.name,
             "coverages", self.name + ".xml"])

    resource_type = "coverage"
    save_method = "PUT"

    title = xml_property("title")
    abstract = xml_property("abstract")
    enabled = xml_property("enabled")
    native_bbox = xml_property("nativeBoundingBox", bbox)
    latlon_bbox = xml_property("latLonBoundingBox", bbox)
    projection = xml_property("srs")
    projection_policy = xml_property("projectionPolicy")
    keywords = xml_property("keywords", string_list)
    request_srs_list = xml_property("requestSRS", string_list)
    response_srs_list = xml_property("responseSRS", string_list)
    supported_formats = xml_property("supportedFormats", string_list)
    metadata_links = xml_property("metadataLinks", metadata_link_list)

    writers = dict(
                title = write_string("title"),
                abstract = write_string("abstract"),
                enabled = write_bool("enabled"),
                nativeBoundingBox = write_bbox("nativeBoundingBox"),
                latLonBoundingBox = write_bbox("latLonBoundingBox"),
                srs = write_string("srs"),
                projection_policy = write_string("projectionPolicy"),
                keywords = write_string_list("keywords"),
                metadataLinks = write_metadata_link_list("metadataLinks"),
                requestSRS = write_string_list("requestSRS"),
                responseSRS = write_string_list("responseSRS"),
                supportedFormats = write_string_list("supportedFormats")
            )<|MERGE_RESOLUTION|>--- conflicted
+++ resolved
@@ -1,13 +1,5 @@
-<<<<<<< HEAD
-from geoserver.support import ResourceInfo, xml_property, write_string, \
-        atom_link, atom_link_xml, bbox, bbox_xml, write_bbox, \
-        string_list, write_string_list, attribute_list, write_bool, \
-        key_value_pairs, key_value_pair_test, FORCE_NATIVE, FORCE_DECLARED, REPROJECT
-from xml.etree.ElementTree import tostring
-=======
 from geoserver.support import ResourceInfo, xml_property, write_string, bbox, \
     write_bbox, string_list, write_string_list, attribute_list, write_bool, url
->>>>>>> 3e1ef870
 
 def md_link(node):
     """Extract a metadata link tuple from an xml node"""
@@ -83,7 +75,6 @@
     projection_policy = xml_property("projectionPolicy")
     keywords = xml_property("keywords", string_list)
     attributes = xml_property("attributes", attribute_list)
-    metadata = xml_property("metadata", key_value_pair_test)
     metadata_links = xml_property("metadataLinks", metadata_link_list)
 
     writers = dict(
