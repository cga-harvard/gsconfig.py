from geoserver.support import ResourceInfo, atom_link, atom_link_xml, bbox, bbox_xml, FORCE_NATIVE, FORCE_DECLARED, REPROJECT


class FeatureType(ResourceInfo):
  resource_type = "featureType"

  def __init__(self,catalog,node, store=None):
    self.catalog = catalog
    self.href = atom_link(node)

    self.store = store
    """The store containing this featuretype"""

    self.title = None
    """
    A short label for this featuretype, suitable for use in legends and
    layer lists
    """

    self.abstract = None
    """A natural-language description of the data in this featuretype"""

    self.keywords = None
    """A list of keywords identifying topics related to this featuretype"""

    self.native_bbox = None
    """
    A tuple of numbers identifying the extent of data in this featuretype, in
    the projection used to actually store the data.  The format is (minx, maxx,
    miny, maxy).
    """

    self.latlon_bbox = None
    """
    A tuple of number identifying the extent of data in this featuretype, in
    latitude/longitude.  The format is (minx, maxx, miny, maxy).
    """

    self.projection = None
    """
    A string identifying the coordinate system used for the data in this
    featuretype.
    """

    self.projection_policy = None
    """
    Identifies the way that GeoServer will interpret the projection setting for
    this featuretype.  Must be one of FORCE_DECLARED, FORCE_NATIVE, or
    REPROJECT (provided in the geoserver.catalog module.
    """

    self.enabled = True
    """
    Should GeoServer expose layers using this data?
    """

    self.extra_config = dict()
    """
    Extra key/value pair storage, for use by GeoServer extensions.
    """

    self.attributes = []
    """A list of names of the fields in this featuretype, as strings."""

    self.update()

  def update(self):
    ResourceInfo.update(self)
    title = self.metadata.find("title")
    abstract = self.metadata.find("abstract")
    keywords = self.metadata.findall("keywords/string")
    projection = self.metadata.find("srs")
    projection_policy = self.metadata.find("projectionPolicy")
    enabled = self.metadata.find("enabled")

    if title is not None:
        self.title = title.text
    else:
        self.title = None

    if abstract is not None:
        self.abstract = abstract.text
    else:
        self.abstract = None

    if projection is not None:
        self.projection = projection.text
    else:
        self.projection = None

    if projection_policy is not None and projection_policy.text in [REPROJECT, FORCE_NATIVE, FORCE_DECLARED]:
        self.projection_policy = projection_policy.text
    else:
        self.projection_policy = None

    if enabled is not None and enabled.text == "true":
        self.enabled = True
    else: 
        self.enabled = False

    self.keywords = [word.text for word in keywords]
    self.latlon_bbox = bbox(self.metadata.find("latLonBoundingBox"))
    self.native_bbox = bbox(self.metadata.find("nativeBoundingBox"))
    self.extra_config = dict((entry.attrib["key"], entry.text) for entry in self.metadata.findall("metadata/entry"))
    self.attributes = [att.text for att in self.metadata.findall("attributes/attribute/name")]

  def encode(self, builder):
    builder.start("name", dict())
    builder.data(self.name)
    builder.end("name")

    builder.start("title", dict())
    builder.data(self.title)
    builder.end("title")

    builder.start("abstract", dict())
    builder.data(self.abstract)
    builder.end("abstract")

  def delete(self):
<<<<<<< HEAD
    """
    Removes a feature from the GeoServer Catalog. Must remove 
    """
    # deletes layer 
    layer_url = "http://localhost:8080/geoserver/rest/layers/"
    delete(layer_url)
    # deletes featureType
    feature_url = self.href.replace(".xml","")
    delete(feature_url)

    builder.start("keywords", dict())
    for kw in self.keywords:
        builder.start("string", dict())
        builder.data(kw)
        builder.end("string")
    builder.end("keywords")

    builder.start("nativeBoundingBox", dict())
    bbox_xml(builder, self.native_bbox)
    builder.end("nativeBoundingBox")

    builder.start("latLonBoundingBox", dict())
    bbox_xml(builder, self.latlon_bbox)
    builder.end("latLonBoundingBox")

    # builder.start("nativeCRS", {'class': 'projected'})
    # builder.data(self.native_crs)
    # builder.end("nativeCRS")

    builder.start("srs", dict())
    builder.data(self.projection)
    builder.end("srs")

    builder.start("enabled", dict())
    if self.enabled:
        builder.data("true")
    else:
        builder.data("false")
    builder.end("enabled")

    builder.start("metadata", dict())
    for k, v in self.extra_config.iteritems():
        builder.start("entry", {"key": k})
        builder.data(v)
        builder.end("entry")
    builder.end("metadata")

    builder.start("store", {"class": "coverageStore"})
    builder.start("name", dict())
    builder.data(self.store.name)
    builder.end("name")
    atom_link_xml(builder, self.store.href)
    builder.end("store")

    builder.start("projectionPolicy", dict())
    builder.data(self.projection_policy)
    builder.end("projectionPolicy")

    # builder.start("attributes")
    # for att in self.attributes:
    #     builder.start("attribute", dict())
    #     builder.start("name", dict())
    #     builder.data(att)
    #     builder.end("name")
    #     builder.end("attribute")
    # builder.end("attributes")
    
=======

    """
    Removes a featureType from the GeoServer Catalog.  This is a dumb
    method, ie it does not remove any dependent resources in GeoServer. 
    To remove all dependent resource call delete_all
    """
    self.catalog.delete(self)

  def delete_all(self): 
    """
    Remove a featureType and all of the dependent resources in GeoServer. 
    """
    pass 

>>>>>>> 9d1224d3
  def get_url(self, service_url):
    return self.href

  def __repr__(self):
    return "%s :: %s" % (self.store, self.name)

class CoverageDimension(object):
    def __init__(self, name, description, range):
        self.name = name
        self.description = description
        self.range = range

def coverage_dimension(node):
    name = node.find("name")
    name = name.text if name is not None else None
    description = node.find("description")
    description = description.text if description is not None else None
    min = node.find("range/min")
    max = node.find("range/max")
    range = None
    if None not in [name, description, min, max]:
        range = float(min.text), float(max.text)
        return CoverageDimension(name, description, range)
    else:
        return None # should we bomb out more spectacularly here?

def coverage_dimension_xml(builder, dimension):
    builder.start("coverageDimension", dict())
    builder.start("name", dict())
    builder.data(dimension.name)
    builder.end("name")

    builder.start("description", dict())
    builder.data(dimension.description)
    builder.end("description")

    builder.start("range", dict())
    builder.start("min", dict())
    builder.data(str(dimension.range[0]))
    builder.end("min")
    builder.start("max", dict())
    builder.data(str(dimension.range[1]))
    builder.end("max")
    builder.end("range")
    builder.end("coverageDimension")

class Coverage(ResourceInfo):
  resource_type = "coverage"

  def __init__(self,catalog,node, store=None):
    self.catalog = catalog
    self.href = atom_link(node)
    self.store = store
    """The store containing this coverage"""

    self.title = None
    """
    A short label for this coverage, suitable for use in legends and
    layer lists
    """

    self.abstract = None
    """A natural-language description of the data in this coverage"""

    self.keywords = None
    """A list of keywords identifying topics related to this coverage"""

    self.native_bbox = None
    """
    A tuple of numbers identifying the extent of data in this coverage, in
    the projection used to actually store the data.  The format is (minx, maxx,
    miny, maxy).
    """

    self.latlon_bbox = None
    """
    A tuple of number identifying the extent of data in this coverage, in
    latitude/longitude.  The format is (minx, maxx, miny, maxy).
    """

    self.projection = None
    """
    A string identifying the coordinate system used for the data in this
    coverage.
    """

    self.enabled = True
    """
    Should GeoServer expose layers using this data?
    """

    self.extra_config = dict()
    """
    Extra key/value pair storage, for use by GeoServer extensions.
    """

    self.dimensions = []
    """A list of names of the channels in this coverage, as strings."""

    self.native_format = None
    """A string identifying the format used to store this coverage"""

    self.grid = None
    """Information about the resolution and range of the pixels in this raster"""

    self.supported_formats = []
    """
    A list of strings identifying formats that may be used to respond to
    queries against this coverage
    """

    self.default_interpolation_method = None
    """
    A string identifying the interpolation method that will be used if none is
    specified in a query against this coverage
    """

    self.interpolation_methods = []
    """
    A list of strings identifying interpolation methods that may be used to
    respond to queries against this coverage
    """

    self.request_srs = None
    """ ??? """

    self.response_srs = None
    """ ??? """

    self.update()

  def get_url(self, service_url):
    return self.href

  def update(self):
    ResourceInfo.update(self)
    doc = self.metadata
    title = doc.find("title")
    abstract = doc.find("description")
    projection = doc.find("srs")
    enabled = doc.find("enabled")
    native_format = doc.find("nativeFormat")
    default_interpolation_method = doc.find("defaultInterpolationMethod")
    request_srs = doc.find("requestSRS/string")
    response_srs = doc.find("responseSRS/string")

    self.title = title.text if title is not None else None
    self.abstract = abstract.text if abstract is not None else None
    self.keywords = [kw.text for kw in doc.findall("keywords/string")]
    self.native_bbox = bbox(doc.find("nativeBoundingBox"))
    self.latlon_bbox = bbox(doc.find("latLonBoundingBox"))
    self.projection = projection.text if projection is not None else None
    self.enabled = enabled.text == "true" if enabled is not None else False
    self.extra_config = dict((entry.attrib['key'], entry.text) for entry in doc.findall("metadata/entry"))
    self.dimensions = [coverage_dimension(d) for d in doc.findall("dimensions/coverageDimension")]
    self.native_format = native_format.text if native_format is not None else None
    self.grid = None # TODO: i guess this merits a little class of its own
    self.supported_formats = [format.text for format in doc.findall("supportedFormats/string")]
    self.default_interpolation_method = default_interpolation_method.text if default_interpolation_method is not None else None
    self.interpolation_methods = [method.text for method in doc.findall("interpolationMethods/string")]
    self.request_srs = request_srs.text if request_srs is not None else None
    self.response_srs = response_srs.text if response_srs is not None else None

  def encode(self, builder):
    builder.start("title", dict())
    builder.data(self.title)
    builder.end("title")

    builder.start("description", dict())
    builder.data(self.abstract)
    builder.end("description")

    builder.start("keywords", dict())
    for kw in self.keywords:
        builder.start("string", dict())
        builder.data(kw)
        builder.end("string")
    builder.end("keywords")

    builder.start("nativeBoundingBox", dict())
    bbox_xml(builder, self.native_bbox)
    builder.end("nativeBoundingBox")

    builder.start("latLonBoundingBox", dict())
    bbox_xml(builder, self.latlon_bbox)
    builder.end("latLonBoundingBox")

    builder.start("srs", dict())
    builder.data(self.projection)
    builder.end("srs")

    builder.start("enabled", dict())
    if self.enabled:
        builder.data("true")
    else:
        builder.data("false")
    builder.end("enabled")

    builder.start("metadata", dict())
    for k, v in self.extra_config.iteritems():
        builder.start("entry", {'key': k})
        builder.data(v)
        builder.end("entry")
    builder.end("metadata")

    builder.start("dimensions", dict())
    for dim in self.dimensions:
        coverage_dimension_xml(builder, dim)
    builder.end("dimensions")

    builder.start("nativeFormat", dict())
    builder.data(self.native_format)
    builder.end("nativeFormat")

    builder.start("supportedFormats", dict())
    for format in self.supported_formats:
        builder.start("string", dict())
        builder.data(format)
        builder.end("string")
    builder.end("supportedFormats")

    # TODO: Grid should probably be its own object type
    # builder.start("grid", {'dimension': '2'})
    # builder.data(self.grid)
    # builder.end("grid")

    builder.start("defaultInterpolationMethod", dict())
    builder.data(self.default_interpolation_method)
    builder.end("defaultInterpolationMethod")

    builder.start("interpolationMethods", dict())
    for method in self.interpolation_methods:
        builder.start("string", dict())
        builder.data(method)
        builder.end("string")
    builder.end("interpolationMethods")

    builder.start("requestSRS", dict())
    builder.start("string", dict())
    builder.data(self.request_srs)
    builder.end("string")
    builder.end("requestSRS")

    builder.start("responseSRS", dict())
    builder.start("string", dict())
    builder.data(self.response_srs)
    builder.end("string")
    builder.end("responseSRS")

  def __repr__(self):
    return "%s :: %s" % (self.store, self.name)<|MERGE_RESOLUTION|>--- conflicted
+++ resolved
@@ -116,18 +116,6 @@
     builder.start("abstract", dict())
     builder.data(self.abstract)
     builder.end("abstract")
-
-  def delete(self):
-<<<<<<< HEAD
-    """
-    Removes a feature from the GeoServer Catalog. Must remove 
-    """
-    # deletes layer 
-    layer_url = "http://localhost:8080/geoserver/rest/layers/"
-    delete(layer_url)
-    # deletes featureType
-    feature_url = self.href.replace(".xml","")
-    delete(feature_url)
 
     builder.start("keywords", dict())
     for kw in self.keywords:
@@ -186,7 +174,6 @@
     #     builder.end("attribute")
     # builder.end("attributes")
     
-=======
 
     """
     Removes a featureType from the GeoServer Catalog.  This is a dumb
@@ -195,13 +182,22 @@
     """
     self.catalog.delete(self)
 
+
+  def delete(self):
+    """
+    Removes a feature from the GeoServer Catalog. Must remove 
+    """
+    pass 
+
+
+
   def delete_all(self): 
     """
     Remove a featureType and all of the dependent resources in GeoServer. 
     """
     pass 
 
->>>>>>> 9d1224d3
+
   def get_url(self, service_url):
     return self.href
 
